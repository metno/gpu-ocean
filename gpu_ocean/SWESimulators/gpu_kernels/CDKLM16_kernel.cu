--- conflicted
+++ resolved
@@ -217,16 +217,10 @@
 float3 computeFFaceFlux(const int i, const int j, const int bx, const int nx_,
                 float R[3][block_height+4][block_width+4],
                 float Qx[3][block_height+2][block_width+2],
-<<<<<<< HEAD
-                float Hi[block_height+1][block_width+1],
+                float Hi[block_height+3][block_width+3],
                 const float g_, const float coriolis_fm, const float coriolis_fp, const float dx_,
                 const int& bc_east_, const int& bc_west_,
                 const float2 north) {
-=======
-                float Hi[block_height+3][block_width+3],
-                const float g_, const float coriolis_f, const float dx_,
-                const int wall_bc_) {
->>>>>>> f8f09d6a
     const int l = j + 2; //Skip ghost cells (be consistent with reconstruction offsets)
     const int k = i + 1;
 
@@ -288,13 +282,10 @@
     const int l = j + 1;
     const int k = i + 2; //Skip ghost cells
     
-<<<<<<< HEAD
-=======
     // Skip ghost cells in the Hi buffer
     const int H_i = i+1;
     const int H_j = j+1;
     
->>>>>>> f8f09d6a
     // Q at interface from the right and left
     // Variables to reconstruct h from u, v, K, L
     const float eta_bar_p = R[0][l+1][k];
@@ -565,70 +556,12 @@
     
     if (boundary_conditions_ > 0) {
         // These boundary conditions are dealt with inside shared memory
-<<<<<<< HEAD
         handleWallBC(nx_, ny_,
                 ti, tj,
                 tx, ty,
                 bc_north, bc_south,
                 bc_east, bc_west,
                 R);
-=======
-
-        const int i = tx + 2; //Skip local ghost cells, i.e., +2
-        const int j = ty + 2;
-
-        // Wall boundary on north
-        if (tj == ny_+1 && (wall_bc_ & 0x01)) {
-            R[0][j+1][i] =  R[0][j][i];
-            R[1][j+1][i] =  R[1][j][i];
-            R[2][j+1][i] = -R[2][j][i];
-
-            R[0][j+2][i] =  R[0][j-1][i];
-            R[1][j+2][i] =  R[1][j-1][i];
-            R[2][j+2][i] = -R[2][j-1][i];
-            
-            Hi[j+1][i] = Hi[j-1][i];
-        }
-        
-        // Wall boundary on east
-        if (ti == nx_+1 && (wall_bc_ & 0x02)) {
-            R[0][j][i+1] =  R[0][j][i];
-            R[1][j][i+1] = -R[1][j][i];
-            R[2][j][i+1] =  R[2][j][i];
-
-            R[0][j][i+2] =  R[0][j][i-1];
-            R[1][j][i+2] = -R[1][j][i-1];
-            R[2][j][i+2] =  R[2][j][i-1];
-            
-            Hi[j][i+1] = Hi[j][i-1];
-        }
-        
-        // Wall boundary on south
-        if (tj == 2 && (wall_bc_ & 0x04)) {
-            R[0][j-1][i] =  R[0][j][i];
-            R[1][j-1][i] =  R[1][j][i];
-            R[2][j-1][i] = -R[2][j][i];
-
-            R[0][j-2][i] =  R[0][j+1][i];
-            R[1][j-2][i] =  R[1][j+1][i];
-            R[2][j-2][i] = -R[2][j+1][i];
-            
-            Hi[j-2][i] == Hi[j][i];
-        }
-        
-        // Wall boundary on west
-        if (ti == 2 && (wall_bc_ & 0x08)) {
-            R[0][j][i-1] =  R[0][j][i];
-            R[1][j][i-1] = -R[1][j][i];
-            R[2][j][i-1] =  R[2][j][i];
-
-            R[0][j][i-2] =  R[0][j][i+1];
-            R[1][j][i-2] = -R[1][j][i+1];
-            R[2][j][i-2] =  R[2][j][i+1];
-            
-            Hi[j][i-2] = Hi[j][i];
-        }
->>>>>>> f8f09d6a
     }
 
     __syncthreads();
@@ -755,7 +688,6 @@
     __syncthreads();
     
     // Compute flux along x axis
-<<<<<<< HEAD
     float3 flux_diff = (  
             computeFFaceFlux(
                 tx+1, ty, bx, nx_, 
@@ -772,10 +704,6 @@
                 dx_, 
                 bc_north, bc_south, 
                 north)) / dx_;
-=======
-    float3 flux_diff = (  computeFFaceFlux(tx+1, ty, bx, nx_, R, Qx, Hi, g_, coriolis_f_central, dx_, wall_bc_) 
-                        - computeFFaceFlux(tx  , ty, bx, nx_, R, Qx, Hi, g_, coriolis_f_central, dx_, wall_bc_)) / dx_;
->>>>>>> f8f09d6a
     __syncthreads();
     
     // Reconstruct eta_west, eta_east for use in bathymetry source term
@@ -848,8 +776,7 @@
                    g_, f_, beta_, y_zero_reference_cell_, wall_bc_);
     __syncthreads();
     
-    //Compute fluxes along the y axis    
-<<<<<<< HEAD
+    //Compute fluxes along the y axis
     flux_diff = flux_diff + 
         (computeGFaceFlux(
             tx, ty+1, by, ny_, 
@@ -866,13 +793,6 @@
             dy_, 
             bc_east, bc_west, 
             east)) / dy_;
-=======
-    const float3 GFaceFlux_p = computeGFaceFlux(tx, ty+1, by, ny_, R, Qx, Hi, g_, coriolis_f_central,   coriolis_f_upper, dy_, wall_bc_);
-    const float3 GFaceFlux_m = computeGFaceFlux(tx, ty  , by, ny_, R, Qx, Hi, g_,   coriolis_f_lower, coriolis_f_central, dy_, wall_bc_);
-    
-    flux_diff = flux_diff + (  computeGFaceFlux(tx, ty+1, by, ny_, R, Qx, Hi, g_, coriolis_f_central,   coriolis_f_upper, dy_, wall_bc_)
-                             - computeGFaceFlux(tx, ty  , by, ny_, R, Qx, Hi, g_,   coriolis_f_lower, coriolis_f_central, dy_, wall_bc_)) / dy_;
->>>>>>> f8f09d6a
     __syncthreads();
 
     // Reconstruct eta_north, eta_south for use in bathymetry source term
@@ -927,31 +847,23 @@
             const float bathymetry1 = g_*(eta_we + Hm)*H_x;
             const float bathymetry2 = g_*(eta_sn + Hm)*H_y;
             
-            // Coriolis
-            const float coriolis1 = coriolis_f_central*hv;
-            const float coriolis2 = coriolis_f_central*hu;
+            //Find north-going and east-going coriolis force
+            const float hu_east =  coriolis_f_central*(hu*east.x + hv*east.y);
+            const float hv_north = coriolis_f_central*(hu*north.x + hv*north.y);
+            
+            //Convert back to xy coordinate system
+            const float hu_cor = right.x*hu_east + right.y*hv_north;
+            const float hv_cor = up.x*hu_east + up.y*hv_north;
 
             // Total source terms
-            st1 = X + coriolis1 + bathymetry1/dx_;
-            st2 = Y - coriolis2 + bathymetry2/dy_;
+            st1 = X + hv_cor + bathymetry1/dx_;
+            st2 = Y - hu_cor + bathymetry2/dy_;
         }
 
-        //Find north-going and east-going coriolis force
-        const float hu_east =  coriolis_f_central*(hu*east.x + hv*east.y);
-        const float hv_north = coriolis_f_central*(hu*north.x + hv*north.y);
-        
-        //Convert back to xy coordinate system
-        const float hu_cor = right.x*hu_east + right.y*hv_north;
-        const float hv_cor = up.x*hu_east + up.y*hv_north;
         
         const float L1  = - flux_diff.x;
-<<<<<<< HEAD
-        const float L2  = - flux_diff.y + (X + hv_cor + st1/dx_);
-        const float L3  = - flux_diff.z + (Y - hu_cor + st2/dy_);
-=======
         const float L2  = - flux_diff.y + st1;
         const float L3  = - flux_diff.z + st2;
->>>>>>> f8f09d6a
 
         float* const eta_row = (float*) ((char*) eta1_ptr_ + eta1_pitch_*tj);
         float* const hu_row  = (float*) ((char*) hu1_ptr_  +  hu1_pitch_*tj);
