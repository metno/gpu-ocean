--- conflicted
+++ resolved
@@ -305,17 +305,9 @@
     "### NOTE: Static files\n",
     "outfile_laptop = os.path.join(os.getcwd(), \"laptop_cdklm_profiling.npz\")\n",
     "outfile_desktop = \"desktop_cdklm_profiling.npz\"\n",
-<<<<<<< HEAD
-    "outfile_supercomputer = \"supercomputer_fermi_cdklm_profiling.npz\"\n",
-    "#outfile_supercomputer = outfile\n",
-    "#outfile_laptop = outfile\n",
-    "#outfile_desktop = outfile\n",
-    "\n",
-=======
     "#outfile_supercomputer = outfile\n",
     "outfile_supercomputer_met = \"supercomputer_fermi_cdklm_profiling.npz\"\n",
     "outfile_supercomputer_uio = \"supercomputer_fermi_cdklm_profiling.npz\"\n",
->>>>>>> 9dbfd0c4
     "###\n",
     "\n",
     "with np.load(outfile_laptop) as data:\n",
