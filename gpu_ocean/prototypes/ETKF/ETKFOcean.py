--- conflicted
+++ resolved
@@ -703,27 +703,22 @@
                 for j in range(self.N_e_active):
                     X_a_loc[:,j] += X_a_loc_mean
 
-<<<<<<< HEAD
                 # Inflation for hu and hv (but eta unchanged)
                 if forgetting_factor != 1.0:
                     A1_inflated = (self.N_e_active-1) * forgetting_factor * np.eye(self.N_e_active)
-                    P_inflated = np.linalg.inv(A1_inflated + A2)
-
-                    K_inflated = X_f_loc_pert @ P_inflated @ HX_f_loc_pert[:,ensemble.particlesActive].T @ Rinv
+                    A_inflated = A1_inflated + A2
+
+                    K_inflated = X_f_loc_pert @ np.linalg.solve(A_inflated, HX_f_loc_pert[:,ensemble.particlesActive].T @ Rinv)
 
                     X_a_loc_mean_inflated = X_f_loc_mean + K_inflated @ D
 
-                    sigma_inflated, V_inflated = np.linalg.eigh( (self.N_e_active-1) * P )
-                    X_a_loc_pert_inflated = X_f_loc_pert @ V_inflated @ np.diag( np.sqrt( np.real(sigma_inflated) ) ) @ V_inflated.T
+                    sigma_inv_inflated, V_inflated =  scipy.linalg.eigh( (1./(self.N_e_active-1)) * A_inflated )
+                    X_a_loc_pert_inflated = X_f_loc_pert @ V_inflated @ np.diag( np.sqrt( 1/np.real(sigma_inv_inflated) ) ) @ V_inflated.T
 
                     X_a_loc[N_x_local:,:] = X_a_loc_pert_inflated[N_x_local:,:]
                     for j in range(self.N_e_active):
                         X_a_loc[N_x_local:,j] += X_a_loc_mean_inflated[N_x_local:]
 
-=======
-                
-                    
->>>>>>> f8990941
 
                 # FROM LOCAL VECTOR TO GLOBAL ARRAY (we fill the global X_a with the *weighted* local values)
                 # eta, hu, hv
