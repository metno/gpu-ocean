--- conflicted
+++ resolved
@@ -351,14 +351,9 @@
             
             # Evolve drifters
             if self.hasDrifters:
-<<<<<<< HEAD
-                self.drifters.drift(self.cl_data.h0, self.cl_data.hu0, \
-                                    self.cl_data.hv0, \
+                self.drifters.drift(self.gpu_data.h0, self.gpu_data.hu0, \
+                                    self.gpu_data.hv0, \
                                     np.float32(self.constant_equilibrium_depth), \
-=======
-                self.drifters.drift(self.gpu_data.h0, self.gpu_data.hu0, \
-                                    self.gpu_data.hv0, np.float32(10), \
->>>>>>> c01e98de
                                     self.nx, self.ny, self.dx, self.dy, \
                                     local_dt, \
                                     np.int32(2), np.int32(2))
