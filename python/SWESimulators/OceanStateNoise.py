--- conflicted
+++ resolved
@@ -99,11 +99,7 @@
         self.random_numbers = Common.CUDAArray2D(self.gpu_stream, self.rand_nx, self.rand_ny, 0, 0, self.random_numbers_host)
         
         # Generate kernels
-<<<<<<< HEAD
         self.kernels = gpu_ctx.get_kernel("ocean_noise.cu", block_width, block_height)
-=======
-        self.kernels = Common.get_kernel(self.cl_ctx, "ocean_noise.opencl", defines={'block_width': block_width, 'block_height': block_height})
->>>>>>> 3ef0cd4c
  
         # Get CUDA functions and define data types for prepared_{async_}call()
         self.uniformDistributionKernel = self.kernels.get_function("uniformDistribution")
